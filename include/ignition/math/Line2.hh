/*
 * Copyright (C) 2014 Open Source Robotics Foundation
 *
 * Licensed under the Apache License, Version 2.0 (the "License");
 * you may not use this file except in compliance with the License.
 * You may obtain a copy of the License at
 *
 *     http://www.apache.org/licenses/LICENSE-2.0
 *
 * Unless required by applicable law or agreed to in writing, software
 * distributed under the License is distributed on an "AS IS" BASIS,
 * WITHOUT WARRANTIES OR CONDITIONS OF ANY KIND, either express or implied.
 * See the License for the specific language governing permissions and
 * limitations under the License.
 *
*/
#ifndef _IGNITION_LINE2_HH_
#define _IGNITION_LINE2_HH_

#include <algorithm>
#include <ignition/math/Vector2.hh>
#include <ignition/math/IndexException.hh>

namespace ignition
{
  namespace math
  {
    /// \brief A two dimensional line segment. The line is defined by a
    /// start and end point.
    template<typename T>
    class IGNITION_VISIBLE Line2
    {
      /// \brief Constructor.
      /// \param[in] _ptA Start point of the line segment
      /// \param[in] _ptB End point of the line segment
      public: Line2(const math::Vector2<T> &_ptA, const math::Vector2<T> &_ptB)
      {
        this->Set(_ptA, _ptB);
      }

      /// \brief Constructor.
      /// \param[in] _x1 X coordinate of the start point.
      /// \param[in] _y1 Y coordinate of the start point.
      /// \param[in] _x2 X coordinate of the end point.
      /// \param[in] _y2 Y coordinate of the end point.
      public: Line2(double _x1, double _y1, double _x2, double _y2)
              {
                this->Set(_x1, _y1, _x2, _y2);
              }

      /// \brief Set the start and end point of the line segment
      /// \param[in] _ptA Start point of the line segment
      /// \param[in] _ptB End point of the line segment
      public: void Set(const math::Vector2<T> &_ptA,
                       const math::Vector2<T> &_ptB)
      {
        this->pts[0] = _ptA;
        this->pts[1] = _ptB;
      }

      /// \brief Set the start and end point of the line segment
      /// \param[in] _x1 X coordinate of the start point.
      /// \param[in] _y1 Y coordinate of the start point.
      /// \param[in] _x2 X coordinate of the end point.
      /// \param[in] _y2 Y coordinate of the end point.
      public: void Set(double _x1, double _y1, double _x2, double _y2)
      {
        this->pts[0].Set(_x1, _y1);
        this->pts[1].Set(_x2, _y2);
      }

      /// \brief Return the cross product of this line and the given line.
      /// Give 'a' as this line and 'b' as given line, the equation is:
      /// (a.start.x - a.end.x) * (b.start.y - b.end.y) -
      /// (a.start.y - a.end.y) * (b.start.x - b.end.x)
      /// \param[in] _line Line for the cross product computation.
      /// \return Return the cross product of this line and the given line.
      public: double CrossProduct(const Line2<T> &_line) const
      {
        return (this->pts[0].x() - this->pts[1].x()) *
               (_line[0].y() -_line[1].y()) -
               (this->pts[0].y() - this->pts[1].y()) *
               (_line[0].x() - _line[1].x());
      }

      /// \brief Return the cross product of this line and the given point.
      /// Given 'a' and 'b' as the start and end points, the equation is:
      //  (_pt.y - a.y) * (b.x - a.x) - (_pt.x - a.x) * (b.y - a.y)
      /// \param[in] _pt Point for the cross product computation.
      /// \return Return the cross product of this line and the given point.
      public: double CrossProduct(const Vector2<T> &_pt) const
      {
        return (_pt.y() - this->pts[0].y()) *
               (this->pts[1].x() - this->pts[0].x()) -
               (_pt.x() - this->pts[0].x()) *
               (this->pts[1].y() - this->pts[0].y());
      }

      /// \brief Check if the given point is collinear with this line.
      /// \param[in] _pt The point to check.
      /// \param[in] _epsilon The error bounds within which the collinear
      /// check will return true.
<<<<<<< HEAD
      /// \return Return true if the point is colinear with this line, false
=======
      /// \brief Return true if the point is collinear with this line, false
>>>>>>> 9dc12658
      /// otherwise.
      public: bool Collinear(const math::Vector2<T> &_pt,
                            double _epsilon = 1e-6) const
      {
        return math::equal(this->CrossProduct(_pt),
            static_cast<T>(0), _epsilon);
      }

      /// \brief Check if the given line is parallel with this line.
      /// \param[in] _line The line to check.
      /// \param[in] _epsilon The error bounds within which the parallel
      /// check will return true.
      /// \return Return true if the line is parallel with this line, false
      /// otherwise.
      public: bool Parallel(const math::Line2<T> &_line,
                            double _epsilon = 1e-6) const
      {
        return math::equal(this->CrossProduct(_line),
            static_cast<T>(0), _epsilon);
      }

      /// \brief Check if the given line is collinear with this line.
      /// \param[in] _line The line to check.
      /// \param[in] _epsilon The error bounds within which the collinear
      /// check will return true.
<<<<<<< HEAD
      /// \return Return true if the line is colinear with this line, false
=======
      /// \brief Return true if the line is collinear with this line, false
>>>>>>> 9dc12658
      /// otherwise.
      public: bool Collinear(const math::Line2<T> &_line,
                            double _epsilon = 1e-6) const
      {
        return this->Parallel(_line, _epsilon) && this->Intersect(_line);
      }

      /// \brief Return whether the given point is on this line segment.
      /// \param[in] _pt Point to check.
      /// \return True if the point is on the segement.
      public: bool OnSegment(const math::Vector2<T> &_pt) const
      {
        return this->Collinear(_pt) && this->Within(_pt);
      }

      /// \brief Check if the given point is between the start and end
      /// points of the line segment. This does not imply that the point is
      /// on the segment.
      /// \param[in] _pt Point to check.
      /// \return True if the point is on the segement.
      public: bool Within(const math::Vector2<T> &_pt) const
      {
        return _pt.x() <= std::max(this->pts[0].x(), this->pts[1].x()) &&
               _pt.x() >= std::min(this->pts[0].x(), this->pts[1].x()) &&
               _pt.y() <= std::max(this->pts[0].y(), this->pts[1].y()) &&
               _pt.y() >= std::min(this->pts[0].y(), this->pts[1].y());
      }

      /// \brief Check if this line intersects the given line segment.
      /// \param[in] _line The line to check for intersection.
      /// \return True if an intersection was found.
      public: bool Intersect(const Line2<T> &_line) const
      {
        static math::Vector2<T> ignore;
        return this->Intersect(_line, ignore);
      }

      /// \brief Check if this line intersects the given line segment. The
      /// point of intersection is returned in the _result parameter.
      /// \param[in] _line The line to check for intersection.
      /// \param[out] _pt The point of intersection. This value is only
      /// valid if the return value is true.
      /// \return True if an intersection was found.
      public: bool Intersect(const Line2<T> &_line, math::Vector2<T> &_pt) const
      {
        double d = this->CrossProduct(_line);

        // d is zero if the two line are collinear. Must check special
        // cases.
        if (math::equal(d, 0.0))
        {
          // Check if _line's starting point is on the line.
          if (this->Within(_line[0]))
          {
            _pt = _line[0];
            return true;
          }
          // Check if _line's ending point is on the line.
          else if (this->Within(_line[1]))
          {
            _pt = _line[1];
            return true;
          }
          // Other wise return false.
          else
            return false;
        }

        _pt.x((_line[0].x() - _line[1].x()) *
              (this->pts[0].x() * this->pts[1].y() -
               this->pts[0].y() * this->pts[1].x()) -
              (this->pts[0].x() - this->pts[1].x()) *
              (_line[0].x() * _line[1].y() - _line[0].y() * _line[1].x()));

        _pt.y((_line[0].y() - _line[1].y()) *
              (this->pts[0].x() * this->pts[1].y() -
               this->pts[0].y() * this->pts[1].x()) -
              (this->pts[0].y() - this->pts[1].y()) *
              (_line[0].x() * _line[1].y() - _line[0].y() * _line[1].x()));

        _pt /= d;

        if (_pt.x() < std::min(this->pts[0].x(), this->pts[1].x()) ||
            _pt.x() > std::max(this->pts[0].x(), this->pts[1].x()) ||
            _pt.x() < std::min(_line[0].x(), _line[1].x()) ||
            _pt.x() > std::max(_line[0].x(), _line[1].x()))
        {
          return false;
        }

        if (_pt.y() < std::min(this->pts[0].y(), this->pts[1].y()) ||
            _pt.y() > std::max(this->pts[0].y(), this->pts[1].y()) ||
            _pt.y() < std::min(_line[0].y(), _line[1].y()) ||
            _pt.y() > std::max(_line[0].y(), _line[1].y()))
        {
          return false;
        }

        return true;
      }

      /// \brief Get the length of the line
      /// \return The length of the line.
      public: T Length() const
      {
        return sqrt((this->pts[0].x() - this->pts[1].x()) *
                    (this->pts[0].x() - this->pts[1].x()) +
                    (this->pts[0].y() - this->pts[1].y()) *
                    (this->pts[0].y() - this->pts[1].y()));
      }

      /// \brief Get the slope of the line
      /// \return The slope of the line, NAN_D if the line is vertical.
      public: double Slope() const
      {
        if (math::equal(this->pts[1].x(), this->pts[0].x()))
          return NAN_D;

        return (this->pts[1].y() - this->pts[0].y()) /
               static_cast<double>(this->pts[1].x() - this->pts[0].x());
      }

      /// \brief Get the start or end point.
      /// \param[in] _index 0 = start point, 1 = end point.
      /// \throws IndexException if _index is > 1.
      public: math::Vector2<T> operator[](size_t _index) const
      {
        if (_index > 1)
          throw IndexException();
        return this->pts[_index];
      }

      private: math::Vector2<T> pts[2];
    };

    typedef Line2<int> Line2i;
    typedef Line2<double> Line2d;
    typedef Line2<float> Line2f;
  }
}
#endif<|MERGE_RESOLUTION|>--- conflicted
+++ resolved
@@ -100,11 +100,7 @@
       /// \param[in] _pt The point to check.
       /// \param[in] _epsilon The error bounds within which the collinear
       /// check will return true.
-<<<<<<< HEAD
-      /// \return Return true if the point is colinear with this line, false
-=======
-      /// \brief Return true if the point is collinear with this line, false
->>>>>>> 9dc12658
+      /// \return Return true if the point is collinear with this line, false
       /// otherwise.
       public: bool Collinear(const math::Vector2<T> &_pt,
                             double _epsilon = 1e-6) const
@@ -130,11 +126,7 @@
       /// \param[in] _line The line to check.
       /// \param[in] _epsilon The error bounds within which the collinear
       /// check will return true.
-<<<<<<< HEAD
-      /// \return Return true if the line is colinear with this line, false
-=======
-      /// \brief Return true if the line is collinear with this line, false
->>>>>>> 9dc12658
+      /// \return Return true if the line is collinear with this line, false
       /// otherwise.
       public: bool Collinear(const math::Line2<T> &_line,
                             double _epsilon = 1e-6) const
