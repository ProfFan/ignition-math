--- conflicted
+++ resolved
@@ -18,17 +18,10 @@
 #define _IGNITION_FRAME_GRAPH_HH_
 
 #include <string>
-<<<<<<< HEAD
-//#include <memory>
 #include <mutex>
 #include <map>
-//#include <sstream>
 
-=======
-#include <mutex>
 #include <ignition/math/Types.hh>
->>>>>>> c20d2631
-#include <ignition/math/Pose3.hh>
 
 #include "FrameException.hh"
 #include "Frame.hh"
@@ -40,88 +33,6 @@
   {
     // Forward declaration of private data
     class FrameGraphPrivate;
-<<<<<<< HEAD
-=======
-    class RelativePosePrivate;
-    class FramePrivate;
-
-    /// \brief Exception class for the FrameGraph and related classes.
-    class IGNITION_VISIBLE FrameException : public std::runtime_error
-    {
-      /// \brief Constructor with error message. Most common error is Trying
-      //// to access missing paths.
-      /// \param[in] _msg The error desciption
-      public: FrameException(const std::string &_msg);
-    };
-
-    /// \brief Frame class. A frame has an offset (a Pose3d) and a parent
-    /// frame. Frames are composed inside the FrameGraph class.
-    /// The Frame class does not have a lot of public methods. The FrameGraph
-    /// class acts as a facade to access Frame information, and
-    /// performs the thread locking while the Frame data is accessed.
-    class IGNITION_VISIBLE Frame
-    {
-      // For adding and deleting Frames
-      friend class FrameGraph;
-
-      // For path calculations
-      friend class FrameGraphPrivate;
-
-      // For accessing Frame's parents
-      friend class RelativePose;
-
-      /// \brief Create a new Frame to be added
-      public: Frame(const std::string &_name,
-                    const Pose3d &_pose,
-                    const FrameWeakPtr &_parentFrame);
-
-      /// \brief Destructor
-      public: ~Frame();
-
-      /// \brief Copy constructor
-      public: Frame(const Frame &_other);
-
-      /// \brief assignment operator
-      public: Frame &operator=(const Frame &_other);
-
-      /// \brief Name getter
-      /// \return The name of the Frame (short name, not a path)
-      public: std::string Name() const;
-
-      /// \internal
-      /// \brief Private data
-      private: FramePrivate *dataPtr;
-    };
-
-    /// \brief Holds the chain of transforms to compute a pose between
-    /// two frames in a FrameGraph.
-    class IGNITION_VISIBLE RelativePose
-    {
-      friend class FrameGraph;
-
-      /// \brief Constructor
-      public: RelativePose();
-
-      /// \brief Copy constructor. Copies the content of the private data.
-      public: RelativePose(const RelativePose &_c);
-
-      /// \brief destructor
-      public : virtual ~RelativePose();
-
-      /// \brief Assignemt operator. Copies the private data.
-      public: RelativePose &operator=(const RelativePose &_other);
-
-      /// \brief private constructor.
-      /// \param[in] The source frame (must be a full path)
-      /// \param[in] The destination frame (can be relative)
-      private: RelativePose(const FrameWeakPtr &_srcFrame,
-          const FrameWeakPtr &_dstFrame);
-
-      /// \brief Private data pointer
-      private: RelativePosePrivate *dataPtr;
-    };
->>>>>>> c20d2631
-
     /// \brief A collection of Frames, and their relative poses.
     class IGNITION_VISIBLE FrameGraph
     {
