--- conflicted
+++ resolved
@@ -603,21 +603,11 @@
 
       /// \brief Array subscript operator
       /// \param[in] _index The index, where 0 == x, 1 == y, 2 == z.
-<<<<<<< HEAD
-      /// The index is clamped to the range (0, 1).
-      /// \return The value at _index.
-      public: T operator[](size_t _index) const
-      {
-        static const size_t min = 0;
-        static const size_t max = 2;
-        return this->data[clamp(_index, min, max)];
-=======
       /// The index is clamped to the range [0,2].
       /// \return The value.
       public: T operator[](const size_t _index) const
       {
         return this->data[clamp(_index, IGN_ZERO_SIZE_T, IGN_TWO_SIZE_T)];
->>>>>>> 55eb7532
       }
 
       /// \brief Round all values to _precision decimal places
