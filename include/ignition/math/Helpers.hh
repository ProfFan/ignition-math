--- conflicted
+++ resolved
@@ -81,7 +81,6 @@
 #define IGN_PI_4 0.78539816339744830962
 #endif
 
-<<<<<<< HEAD
 /// \brief Define IGN_FP_VOLATILE for FP equality comparisons
 /// Use volatile parameters when checking floating point equality on
 /// the 387 math coprocessor to work around bugs from the 387 extra precision
@@ -90,7 +89,7 @@
 #else
 #define IGN_FP_VOLATILE
 #endif
-=======
+
 /// \brief Compute sphere volume
 /// \param[in] _radius Sphere radius
 #define IGN_SPHERE_VOLUME(_radius) (4.0*IGN_PI*std::pow(_radius, 3)/3.0)
@@ -109,7 +108,6 @@
 /// \brief Compute box volume from a vector
 /// \param[in] _v Vector3d that contains the box's dimensions.
 #define IGN_BOX_VOLUME_V(_v) (_v.X() *_v.Y() * _v.Z())
->>>>>>> 54a73715
 
 namespace ignition
 {
