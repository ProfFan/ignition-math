--- conflicted
+++ resolved
@@ -2,17 +2,15 @@
 
 ### Ignition Math 4.x.x
 
-<<<<<<< HEAD
 1. Removed the box 'extent' field. The default constructor now sets a box's
    corners to extrema in order to indicate an uninitialized box.
     * [Pull request 172](https://bitbucket.org/ignitionrobotics/ign-math/pull-requests/172)
     * [Issue 72](https://bitbucket.org/ignitionrobotics/ign-math/issues/72)
-    * [Issue 43](https://bitbucket.org/ignitionrobotics/ign-math/issues/53)
-=======
+    * [Issue 53](https://bitbucket.org/ignitionrobotics/ign-math/issues/53)
+
 1. Added graph utilites:
     1. Added a Vertex class:
         * [Pull request 170](https://bitbucket.org/ignitionrobotics/ign-math/pull-request/170)
->>>>>>> e11ab80d
 
 ## Ignition Math 3.x
 
