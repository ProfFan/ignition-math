<<<<<<< HEAD
cmake_minimum_required(VERSION 3.5.1 FATAL_ERROR)

#============================================================================
# Find ignition-cmake
#============================================================================
# If you get an error at this line, you need to install ignition-cmake
find_package(ignition-cmake0 REQUIRED)
=======
cmake_minimum_required(VERSION 3.5 FATAL_ERROR)

project (ignition-math4)
>>>>>>> 9ebaacdb

#============================================================================
# Set up the project
#============================================================================
ign_configure_project(math 3.2.0)


#============================================================================
# Set project-specific options
#============================================================================

# ignition-math currently has no options that are unique to it


#============================================================================
# Search for project-specific dependencies
#============================================================================

# ignition-math currently has no dependencies that are unique to it

#============================================================================
# Configure the build
#============================================================================
ign_configure_build(QUIT_IF_BUILD_ERRORS)


<<<<<<< HEAD
#============================================================================
# Create package information
#============================================================================
ign_create_packages()
=======
if (CPACK_GENERATOR)
  message(STATUS "Found CPack generators: ${CPACK_GENERATOR}")

  configure_file("${project_cmake_dir}/cpack_options.cmake.in"
    ${PROJECT_CPACK_CFG_FILE} @ONLY)

  set(CPACK_PROJECT_CONFIG_FILE ${PROJECT_CPACK_CFG_FILE})
  include (CPack)
endif()

# If we're configuring only to package source, stop here
if (PACKAGE_SOURCE_ONLY)
  message(WARNING "Configuration was done in PACKAGE_SOURCE_ONLY mode."
  "You can build a tarball (make package_source), but nothing else.")
  return()
endif()

#################################################
# Documentation:
add_subdirectory(doc)

# Configure documentation uploader
configure_file("${project_cmake_dir}/upload_doc.sh.in"
  ${CMAKE_BINARY_DIR}/upload_doc.sh @ONLY)

# If we're configuring only to build docs, stop here
if (DOC_ONLY)
  message(WARNING "Configuration was done in DOC_ONLY mode."
  " You can build documentation (make doc), but nothing else.")
  return()
endif()

enable_testing()

# Use GNUInstallDirst to get canonical paths
include(GNUInstallDirs)

# with -fPIC
if(UNIX AND NOT WIN32)
  set (CMAKE_INSTALL_PREFIX "/usr" CACHE STRING "Install Prefix")
 find_program(CMAKE_UNAME uname /bin /usr/bin /usr/local/bin )
 if(CMAKE_UNAME)
   exec_program(uname ARGS -m OUTPUT_VARIABLE CMAKE_SYSTEM_PROCESSOR)
   set(CMAKE_SYSTEM_PROCESSOR ${CMAKE_SYSTEM_PROCESSOR} CACHE INTERNAL
     "processor type (i386 and x86_64)")
   if(CMAKE_SYSTEM_PROCESSOR MATCHES "x86_64")
     ADD_DEFINITIONS(-fPIC)
   endif(CMAKE_SYSTEM_PROCESSOR MATCHES "x86_64")
 endif(CMAKE_UNAME)
endif()

set (CMAKE_INCLUDE_DIRECTORIES_PROJECT_BEFORE ON)

# developer's option to cache PKG_CONFIG_PATH and
# LD_LIBRARY_PATH for local installs
if(PKG_CONFIG_PATH)
  set (ENV{PKG_CONFIG_PATH} ${PKG_CONFIG_PATH}:$ENV{PKG_CONFIG_PATH})
endif()
if(LD_LIBRARY_PATH)
  set (ENV{LD_LIBRARY_PATH} ${LD_LIBRARY_PATH}:$ENV{LD_LIBRARY_PATH})
endif()


set (INCLUDE_INSTALL_DIR "${CMAKE_INSTALL_INCLUDEDIR}")
set (INCLUDE_INSTALL_DIR_POSTFIX "ignition/${IGN_PROJECT_NAME}${PROJECT_MAJOR_VERSION}")
set (INCLUDE_INSTALL_DIR_FULL    "${INCLUDE_INSTALL_DIR}/${INCLUDE_INSTALL_DIR_POSTFIX}")
set (LIB_INSTALL_DIR ${CMAKE_INSTALL_LIBDIR})
set (BIN_INSTALL_DIR ${CMAKE_INSTALL_BINDIR})

set (USE_FULL_RPATH OFF CACHE BOOL "Set to true to enable full rpath")

if (USE_FULL_RPATH)
  # use, i.e. don't skip the full RPATH for the build tree
  set(CMAKE_SKIP_BUILD_RPATH  FALSE)

  # when building, don't use the install RPATH already
  # (but later on when installing)
  set(CMAKE_BUILD_WITH_INSTALL_RPATH FALSE)

  set(CMAKE_INSTALL_RPATH "${CMAKE_INSTALL_PREFIX}/${LIB_INSTALL_DIR}")

  # add the automatically determined parts of the RPATH
  # which point to directories outside the build tree to the install RPATH
  set(CMAKE_INSTALL_RPATH_USE_LINK_PATH TRUE)

  # the RPATH to be used when installing, but only if its not a system directory
  list(FIND CMAKE_PLATFORM_IMPLICIT_LINK_DIRECTORIES "${CMAKE_INSTALL_PREFIX}/${LIB_INSTALL_DIR}" isSystemDir)
  if("${isSystemDir}" STREQUAL "-1")
    set(CMAKE_INSTALL_RPATH "${CMAKE_INSTALL_PREFIX}/${LIB_INSTALL_DIR}")
  endif("${isSystemDir}" STREQUAL "-1")
endif()

set (BUILD_IGNITION ON CACHE INTERNAL "Build Ignition Math" FORCE)
set (build_errors "" CACHE INTERNAL "build errors" FORCE)
set (build_warnings "" CACHE INTERNAL "build warnings" FORCE)

include (${project_cmake_dir}/DissectVersion.cmake)

message (STATUS "\n\n====== Finding 3rd Party Packages ======")
include (${project_cmake_dir}/SearchForStuff.cmake)
message (STATUS "----------------------------------------\n")

#####################################
MESSAGE(STATUS "Checking ignition build type")
# Set the default build type
if (NOT CMAKE_BUILD_TYPE)
    set (CMAKE_BUILD_TYPE "RelWithDebInfo" CACHE STRING
        "Choose the type of build, options are: Debug Release RelWithDebInfo Profile Check" FORCE)
endif (NOT CMAKE_BUILD_TYPE)
# TODO: still convert to uppercase to keep backwards compatibility with
# uppercase old supported and deprecated modes
string(TOUPPER ${CMAKE_BUILD_TYPE} CMAKE_BUILD_TYPE_UPPERCASE)

set (BUILD_TYPE_PROFILE FALSE)
set (BUILD_TYPE_RELEASE FALSE)
set (BUILD_TYPE_RELWITHDEBINFO FALSE)
set (BUILD_TYPE_DEBUG FALSE)

if ("${CMAKE_BUILD_TYPE_UPPERCASE}" STREQUAL "PROFILE")
  set (BUILD_TYPE_PROFILE TRUE)
elseif ("${CMAKE_BUILD_TYPE_UPPERCASE}" STREQUAL "RELEASE")
  set (BUILD_TYPE_RELEASE TRUE)
elseif ("${CMAKE_BUILD_TYPE_UPPERCASE}" STREQUAL "RELWITHDEBINFO")
  set (BUILD_TYPE_RELWITHDEBINFO TRUE)
elseif ("${CMAKE_BUILD_TYPE_UPPERCASE}" STREQUAL "DEBUG")
  set (BUILD_TYPE_DEBUG TRUE)
elseif ("${CMAKE_BUILD_TYPE_UPPERCASE}" STREQUAL "COVERAGE")
  include (${project_cmake_dir}/CodeCoverage.cmake)
  set (BUILD_TYPE_DEBUG TRUE)
  SETUP_TARGET_FOR_COVERAGE(coverage ctest coverage)
else()
  build_error("CMAKE_BUILD_TYPE ${CMAKE_BUILD_TYPE} unknown. Valid options are: Debug Release RelWithDebInfo Profile Check")
endif()

#####################################
# Handle CFlags
unset (CMAKE_C_FLAGS_ALL CACHE)
unset (CMAKE_CXX_FLAGS CACHE)

# Check if warning options are avaliable for the compiler and return WARNING_CXX_FLAGS variable
# MSVC generates tons of warnings on gtest code.
# Recommended to use /W4 instead of /Wall
if (MSVC)
  set(WARN_LEVEL "/W4")
else()
  set(WARN_LEVEL "-Wall")
endif()

filter_valid_compiler_warnings(${WARN_LEVEL} -Wextra -Wno-long-long
  -Wno-unused-value -Wno-unused-value -Wno-unused-value -Wno-unused-value
  -Wfloat-equal -Wshadow -Winit-self -Wswitch-default
  -Wmissing-include-dirs -pedantic)
set (CMAKE_CXX_FLAGS "${CMAKE_CXX_FLAGS}${WARNING_CXX_FLAGS}")
if (DEFINED EXTRA_CMAKE_CXX_FLAGS)
  set (CMAKE_CXX_FLAGS "${CMAKE_CXX_FLAGS} ${EXTRA_CMAKE_CXX_FLAGS}")
endif()

#################################################
# OS Specific initialization
if (UNIX)
  ign_setup_unix()
else (WIN32)
  ign_setup_windows()
endif()

if(APPLE)
  ign_setup_apple()
endif()

#################################################
# Print warnings and errors
if ( build_warnings )
  message(STATUS "BUILD WARNINGS")
  foreach (msg ${build_warnings})
    message(STATUS ${msg})
  endforeach ()
  message(STATUS "END BUILD WARNINGS\n")
endif (build_warnings)

########### Add uninstall target ###############
configure_file(
  "${CMAKE_CURRENT_SOURCE_DIR}/cmake/cmake_uninstall.cmake.in"
  "${CMAKE_CURRENT_BINARY_DIR}/cmake/cmake_uninstall.cmake"
  IMMEDIATE @ONLY)
add_custom_target(uninstall
  "${CMAKE_COMMAND}" -P
  "${CMAKE_CURRENT_BINARY_DIR}/cmake/cmake_uninstall.cmake")

if (build_errors)
  message(STATUS "BUILD ERRORS: These must be resolved before compiling.")
  foreach (msg ${build_errors})
    message(STATUS ${msg})
  endforeach ()
  message(STATUS "END BUILD ERRORS\n")
  message (FATAL_ERROR "Errors encountered in build. "
      "Please see the BUILD ERRORS above.")
else (build_errors)

  ########################################
  # Write the config.h file
  configure_file ("${project_cmake_dir}/config.hh.in"
    "${PROJECT_BINARY_DIR}/include/ignition/${IGN_PROJECT_NAME}/config.hh")
  ign_install_includes(
    "${INCLUDE_INSTALL_DIR_POSTFIX}/ignition/${IGN_PROJECT_NAME}"
    "${PROJECT_BINARY_DIR}/include/ignition/${IGN_PROJECT_NAME}/config.hh")

  link_directories(${PROJECT_BINARY_DIR}/src)

  if (DEFINED CMAKE_CXX_FLAGS)
    message (STATUS "Custom CFlags:${CMAKE_CXX_FLAGS}")
  else()
    message (STATUS "Use default CFlags")
  endif()
  message (STATUS "Build Type: ${CMAKE_BUILD_TYPE}")
  message (STATUS "Install path: ${CMAKE_INSTALL_PREFIX}")


  if (BUILD_IGNITION)
    set(TEST_TYPE "UNIT")
    add_subdirectory(src)
    add_subdirectory(include)
    add_subdirectory(test)
  endif (BUILD_IGNITION)

  ########################################
  # Make the package config files
  set (pkgconfig_files ${PROJECT_NAME_NO_VERSION_LOWER})

  foreach (pkgconfig ${pkgconfig_files})
    configure_file(${CMAKE_SOURCE_DIR}/cmake/pkgconfig/${pkgconfig}.in
      ${CMAKE_CURRENT_BINARY_DIR}/cmake/pkgconfig/${pkgconfig}${PROJECT_MAJOR_VERSION}.pc @ONLY)
    install(FILES ${CMAKE_CURRENT_BINARY_DIR}/cmake/pkgconfig/${pkgconfig}${PROJECT_MAJOR_VERSION}.pc
      DESTINATION ${LIB_INSTALL_DIR}/pkgconfig COMPONENT pkgconfig)
  endforeach()

  ########################################
  # Make the cmake config files
  set(PKG_NAME ${PROJECT_NAME_NO_VERSION_UPPER})
  set(cmake_conf_file "${PROJECT_NAME_LOWER}-config.cmake")
  set(cmake_conf_version_file "${PROJECT_NAME_LOWER}-config-version.cmake")
  set(cmake_targets_file      "${PROJECT_NAME_LOWER}-targets.cmake")

  set(PKG_DEPENDS)

  if(WIN32 AND NOT CYGWIN)
    set(CMAKE_CONFIG_INSTALL_DIR CMake)
  else()
    set(CMAKE_CONFIG_INSTALL_DIR ${LIB_INSTALL_DIR}/cmake/${PROJECT_NAME_LOWER}/)
  endif()

  configure_package_config_file(
    "${CMAKE_CURRENT_SOURCE_DIR}/cmake/${PROJECT_NAME_NO_VERSION_LOWER}-config.cmake.in"
    "${CMAKE_CURRENT_BINARY_DIR}/${cmake_conf_file}"
    PATH_VARS LIB_INSTALL_DIR INCLUDE_INSTALL_DIR_FULL
    INSTALL_DESTINATION ${CMAKE_CONFIG_INSTALL_DIR})

  # Use write_basic_package_version_file to generate a ConfigVersion file that
  # allow users of gazebo to specify the API or version to depend on
  # TODO: keep this instruction until deprecate Ubuntu/Precise and update with
  # https://github.com/Kitware/CMake/blob/v2.8.8/Modules/CMakePackageConfigHelpers.cmake
  include(WriteBasicConfigVersionFile)
  write_basic_config_version_file(
    ${CMAKE_CURRENT_BINARY_DIR}/${cmake_conf_version_file}
    VERSION "${PROJECT_VERSION_FULL}"
    COMPATIBILITY SameMajorVersion)

  install(FILES
    ${CMAKE_CURRENT_BINARY_DIR}/${cmake_conf_file}
    ${CMAKE_CURRENT_BINARY_DIR}/${cmake_conf_version_file}
    DESTINATION ${CMAKE_CONFIG_INSTALL_DIR} COMPONENT cmake)

  # Create *-targets.cmake file for build directory
  # TODO: keep this instruction until we depend on CMake 3
  #       then change the first line from TARGETS ...
  #       to EXPORT ... to match the format used in install(EXPORT
  export(TARGETS ${PROJECT_LIBRARY_TARGET_NAME}
         FILE  ${CMAKE_BINARY_DIR}/${cmake_targets_file})

  # Install *-targets.cmake file
  install(EXPORT ${PROJECT_EXPORT_NAME}
          DESTINATION ${CMAKE_CONFIG_INSTALL_DIR}
          FILE ${cmake_targets_file})


  ########################################
  # If present, load platform-specific build hooks.  This system is used,
  # for example, by the Ubuntu overlay, to
  # arrange for installation of Ubuntu-specific application-launching
  # configuration.
  if (EXISTS ${PROJECT_SOURCE_DIR}/cmake/packager-hooks/CMakeLists.txt)
    message(STATUS "Loading packager build hooks from cmake/packager-hooks")
    add_subdirectory(cmake/packager-hooks)
  endif()

  message(STATUS "Configuration successful.")
endif(build_errors)
>>>>>>> 9ebaacdb
<|MERGE_RESOLUTION|>--- conflicted
+++ resolved
@@ -1,4 +1,3 @@
-<<<<<<< HEAD
 cmake_minimum_required(VERSION 3.5.1 FATAL_ERROR)
 
 #============================================================================
@@ -6,16 +5,11 @@
 #============================================================================
 # If you get an error at this line, you need to install ignition-cmake
 find_package(ignition-cmake0 REQUIRED)
-=======
-cmake_minimum_required(VERSION 3.5 FATAL_ERROR)
-
-project (ignition-math4)
->>>>>>> 9ebaacdb
 
 #============================================================================
 # Set up the project
 #============================================================================
-ign_configure_project(math 3.2.0)
+ign_configure_project(math 4.0.0)
 
 
 #============================================================================
@@ -37,306 +31,7 @@
 ign_configure_build(QUIT_IF_BUILD_ERRORS)
 
 
-<<<<<<< HEAD
 #============================================================================
 # Create package information
 #============================================================================
-ign_create_packages()
-=======
-if (CPACK_GENERATOR)
-  message(STATUS "Found CPack generators: ${CPACK_GENERATOR}")
-
-  configure_file("${project_cmake_dir}/cpack_options.cmake.in"
-    ${PROJECT_CPACK_CFG_FILE} @ONLY)
-
-  set(CPACK_PROJECT_CONFIG_FILE ${PROJECT_CPACK_CFG_FILE})
-  include (CPack)
-endif()
-
-# If we're configuring only to package source, stop here
-if (PACKAGE_SOURCE_ONLY)
-  message(WARNING "Configuration was done in PACKAGE_SOURCE_ONLY mode."
-  "You can build a tarball (make package_source), but nothing else.")
-  return()
-endif()
-
-#################################################
-# Documentation:
-add_subdirectory(doc)
-
-# Configure documentation uploader
-configure_file("${project_cmake_dir}/upload_doc.sh.in"
-  ${CMAKE_BINARY_DIR}/upload_doc.sh @ONLY)
-
-# If we're configuring only to build docs, stop here
-if (DOC_ONLY)
-  message(WARNING "Configuration was done in DOC_ONLY mode."
-  " You can build documentation (make doc), but nothing else.")
-  return()
-endif()
-
-enable_testing()
-
-# Use GNUInstallDirst to get canonical paths
-include(GNUInstallDirs)
-
-# with -fPIC
-if(UNIX AND NOT WIN32)
-  set (CMAKE_INSTALL_PREFIX "/usr" CACHE STRING "Install Prefix")
- find_program(CMAKE_UNAME uname /bin /usr/bin /usr/local/bin )
- if(CMAKE_UNAME)
-   exec_program(uname ARGS -m OUTPUT_VARIABLE CMAKE_SYSTEM_PROCESSOR)
-   set(CMAKE_SYSTEM_PROCESSOR ${CMAKE_SYSTEM_PROCESSOR} CACHE INTERNAL
-     "processor type (i386 and x86_64)")
-   if(CMAKE_SYSTEM_PROCESSOR MATCHES "x86_64")
-     ADD_DEFINITIONS(-fPIC)
-   endif(CMAKE_SYSTEM_PROCESSOR MATCHES "x86_64")
- endif(CMAKE_UNAME)
-endif()
-
-set (CMAKE_INCLUDE_DIRECTORIES_PROJECT_BEFORE ON)
-
-# developer's option to cache PKG_CONFIG_PATH and
-# LD_LIBRARY_PATH for local installs
-if(PKG_CONFIG_PATH)
-  set (ENV{PKG_CONFIG_PATH} ${PKG_CONFIG_PATH}:$ENV{PKG_CONFIG_PATH})
-endif()
-if(LD_LIBRARY_PATH)
-  set (ENV{LD_LIBRARY_PATH} ${LD_LIBRARY_PATH}:$ENV{LD_LIBRARY_PATH})
-endif()
-
-
-set (INCLUDE_INSTALL_DIR "${CMAKE_INSTALL_INCLUDEDIR}")
-set (INCLUDE_INSTALL_DIR_POSTFIX "ignition/${IGN_PROJECT_NAME}${PROJECT_MAJOR_VERSION}")
-set (INCLUDE_INSTALL_DIR_FULL    "${INCLUDE_INSTALL_DIR}/${INCLUDE_INSTALL_DIR_POSTFIX}")
-set (LIB_INSTALL_DIR ${CMAKE_INSTALL_LIBDIR})
-set (BIN_INSTALL_DIR ${CMAKE_INSTALL_BINDIR})
-
-set (USE_FULL_RPATH OFF CACHE BOOL "Set to true to enable full rpath")
-
-if (USE_FULL_RPATH)
-  # use, i.e. don't skip the full RPATH for the build tree
-  set(CMAKE_SKIP_BUILD_RPATH  FALSE)
-
-  # when building, don't use the install RPATH already
-  # (but later on when installing)
-  set(CMAKE_BUILD_WITH_INSTALL_RPATH FALSE)
-
-  set(CMAKE_INSTALL_RPATH "${CMAKE_INSTALL_PREFIX}/${LIB_INSTALL_DIR}")
-
-  # add the automatically determined parts of the RPATH
-  # which point to directories outside the build tree to the install RPATH
-  set(CMAKE_INSTALL_RPATH_USE_LINK_PATH TRUE)
-
-  # the RPATH to be used when installing, but only if its not a system directory
-  list(FIND CMAKE_PLATFORM_IMPLICIT_LINK_DIRECTORIES "${CMAKE_INSTALL_PREFIX}/${LIB_INSTALL_DIR}" isSystemDir)
-  if("${isSystemDir}" STREQUAL "-1")
-    set(CMAKE_INSTALL_RPATH "${CMAKE_INSTALL_PREFIX}/${LIB_INSTALL_DIR}")
-  endif("${isSystemDir}" STREQUAL "-1")
-endif()
-
-set (BUILD_IGNITION ON CACHE INTERNAL "Build Ignition Math" FORCE)
-set (build_errors "" CACHE INTERNAL "build errors" FORCE)
-set (build_warnings "" CACHE INTERNAL "build warnings" FORCE)
-
-include (${project_cmake_dir}/DissectVersion.cmake)
-
-message (STATUS "\n\n====== Finding 3rd Party Packages ======")
-include (${project_cmake_dir}/SearchForStuff.cmake)
-message (STATUS "----------------------------------------\n")
-
-#####################################
-MESSAGE(STATUS "Checking ignition build type")
-# Set the default build type
-if (NOT CMAKE_BUILD_TYPE)
-    set (CMAKE_BUILD_TYPE "RelWithDebInfo" CACHE STRING
-        "Choose the type of build, options are: Debug Release RelWithDebInfo Profile Check" FORCE)
-endif (NOT CMAKE_BUILD_TYPE)
-# TODO: still convert to uppercase to keep backwards compatibility with
-# uppercase old supported and deprecated modes
-string(TOUPPER ${CMAKE_BUILD_TYPE} CMAKE_BUILD_TYPE_UPPERCASE)
-
-set (BUILD_TYPE_PROFILE FALSE)
-set (BUILD_TYPE_RELEASE FALSE)
-set (BUILD_TYPE_RELWITHDEBINFO FALSE)
-set (BUILD_TYPE_DEBUG FALSE)
-
-if ("${CMAKE_BUILD_TYPE_UPPERCASE}" STREQUAL "PROFILE")
-  set (BUILD_TYPE_PROFILE TRUE)
-elseif ("${CMAKE_BUILD_TYPE_UPPERCASE}" STREQUAL "RELEASE")
-  set (BUILD_TYPE_RELEASE TRUE)
-elseif ("${CMAKE_BUILD_TYPE_UPPERCASE}" STREQUAL "RELWITHDEBINFO")
-  set (BUILD_TYPE_RELWITHDEBINFO TRUE)
-elseif ("${CMAKE_BUILD_TYPE_UPPERCASE}" STREQUAL "DEBUG")
-  set (BUILD_TYPE_DEBUG TRUE)
-elseif ("${CMAKE_BUILD_TYPE_UPPERCASE}" STREQUAL "COVERAGE")
-  include (${project_cmake_dir}/CodeCoverage.cmake)
-  set (BUILD_TYPE_DEBUG TRUE)
-  SETUP_TARGET_FOR_COVERAGE(coverage ctest coverage)
-else()
-  build_error("CMAKE_BUILD_TYPE ${CMAKE_BUILD_TYPE} unknown. Valid options are: Debug Release RelWithDebInfo Profile Check")
-endif()
-
-#####################################
-# Handle CFlags
-unset (CMAKE_C_FLAGS_ALL CACHE)
-unset (CMAKE_CXX_FLAGS CACHE)
-
-# Check if warning options are avaliable for the compiler and return WARNING_CXX_FLAGS variable
-# MSVC generates tons of warnings on gtest code.
-# Recommended to use /W4 instead of /Wall
-if (MSVC)
-  set(WARN_LEVEL "/W4")
-else()
-  set(WARN_LEVEL "-Wall")
-endif()
-
-filter_valid_compiler_warnings(${WARN_LEVEL} -Wextra -Wno-long-long
-  -Wno-unused-value -Wno-unused-value -Wno-unused-value -Wno-unused-value
-  -Wfloat-equal -Wshadow -Winit-self -Wswitch-default
-  -Wmissing-include-dirs -pedantic)
-set (CMAKE_CXX_FLAGS "${CMAKE_CXX_FLAGS}${WARNING_CXX_FLAGS}")
-if (DEFINED EXTRA_CMAKE_CXX_FLAGS)
-  set (CMAKE_CXX_FLAGS "${CMAKE_CXX_FLAGS} ${EXTRA_CMAKE_CXX_FLAGS}")
-endif()
-
-#################################################
-# OS Specific initialization
-if (UNIX)
-  ign_setup_unix()
-else (WIN32)
-  ign_setup_windows()
-endif()
-
-if(APPLE)
-  ign_setup_apple()
-endif()
-
-#################################################
-# Print warnings and errors
-if ( build_warnings )
-  message(STATUS "BUILD WARNINGS")
-  foreach (msg ${build_warnings})
-    message(STATUS ${msg})
-  endforeach ()
-  message(STATUS "END BUILD WARNINGS\n")
-endif (build_warnings)
-
-########### Add uninstall target ###############
-configure_file(
-  "${CMAKE_CURRENT_SOURCE_DIR}/cmake/cmake_uninstall.cmake.in"
-  "${CMAKE_CURRENT_BINARY_DIR}/cmake/cmake_uninstall.cmake"
-  IMMEDIATE @ONLY)
-add_custom_target(uninstall
-  "${CMAKE_COMMAND}" -P
-  "${CMAKE_CURRENT_BINARY_DIR}/cmake/cmake_uninstall.cmake")
-
-if (build_errors)
-  message(STATUS "BUILD ERRORS: These must be resolved before compiling.")
-  foreach (msg ${build_errors})
-    message(STATUS ${msg})
-  endforeach ()
-  message(STATUS "END BUILD ERRORS\n")
-  message (FATAL_ERROR "Errors encountered in build. "
-      "Please see the BUILD ERRORS above.")
-else (build_errors)
-
-  ########################################
-  # Write the config.h file
-  configure_file ("${project_cmake_dir}/config.hh.in"
-    "${PROJECT_BINARY_DIR}/include/ignition/${IGN_PROJECT_NAME}/config.hh")
-  ign_install_includes(
-    "${INCLUDE_INSTALL_DIR_POSTFIX}/ignition/${IGN_PROJECT_NAME}"
-    "${PROJECT_BINARY_DIR}/include/ignition/${IGN_PROJECT_NAME}/config.hh")
-
-  link_directories(${PROJECT_BINARY_DIR}/src)
-
-  if (DEFINED CMAKE_CXX_FLAGS)
-    message (STATUS "Custom CFlags:${CMAKE_CXX_FLAGS}")
-  else()
-    message (STATUS "Use default CFlags")
-  endif()
-  message (STATUS "Build Type: ${CMAKE_BUILD_TYPE}")
-  message (STATUS "Install path: ${CMAKE_INSTALL_PREFIX}")
-
-
-  if (BUILD_IGNITION)
-    set(TEST_TYPE "UNIT")
-    add_subdirectory(src)
-    add_subdirectory(include)
-    add_subdirectory(test)
-  endif (BUILD_IGNITION)
-
-  ########################################
-  # Make the package config files
-  set (pkgconfig_files ${PROJECT_NAME_NO_VERSION_LOWER})
-
-  foreach (pkgconfig ${pkgconfig_files})
-    configure_file(${CMAKE_SOURCE_DIR}/cmake/pkgconfig/${pkgconfig}.in
-      ${CMAKE_CURRENT_BINARY_DIR}/cmake/pkgconfig/${pkgconfig}${PROJECT_MAJOR_VERSION}.pc @ONLY)
-    install(FILES ${CMAKE_CURRENT_BINARY_DIR}/cmake/pkgconfig/${pkgconfig}${PROJECT_MAJOR_VERSION}.pc
-      DESTINATION ${LIB_INSTALL_DIR}/pkgconfig COMPONENT pkgconfig)
-  endforeach()
-
-  ########################################
-  # Make the cmake config files
-  set(PKG_NAME ${PROJECT_NAME_NO_VERSION_UPPER})
-  set(cmake_conf_file "${PROJECT_NAME_LOWER}-config.cmake")
-  set(cmake_conf_version_file "${PROJECT_NAME_LOWER}-config-version.cmake")
-  set(cmake_targets_file      "${PROJECT_NAME_LOWER}-targets.cmake")
-
-  set(PKG_DEPENDS)
-
-  if(WIN32 AND NOT CYGWIN)
-    set(CMAKE_CONFIG_INSTALL_DIR CMake)
-  else()
-    set(CMAKE_CONFIG_INSTALL_DIR ${LIB_INSTALL_DIR}/cmake/${PROJECT_NAME_LOWER}/)
-  endif()
-
-  configure_package_config_file(
-    "${CMAKE_CURRENT_SOURCE_DIR}/cmake/${PROJECT_NAME_NO_VERSION_LOWER}-config.cmake.in"
-    "${CMAKE_CURRENT_BINARY_DIR}/${cmake_conf_file}"
-    PATH_VARS LIB_INSTALL_DIR INCLUDE_INSTALL_DIR_FULL
-    INSTALL_DESTINATION ${CMAKE_CONFIG_INSTALL_DIR})
-
-  # Use write_basic_package_version_file to generate a ConfigVersion file that
-  # allow users of gazebo to specify the API or version to depend on
-  # TODO: keep this instruction until deprecate Ubuntu/Precise and update with
-  # https://github.com/Kitware/CMake/blob/v2.8.8/Modules/CMakePackageConfigHelpers.cmake
-  include(WriteBasicConfigVersionFile)
-  write_basic_config_version_file(
-    ${CMAKE_CURRENT_BINARY_DIR}/${cmake_conf_version_file}
-    VERSION "${PROJECT_VERSION_FULL}"
-    COMPATIBILITY SameMajorVersion)
-
-  install(FILES
-    ${CMAKE_CURRENT_BINARY_DIR}/${cmake_conf_file}
-    ${CMAKE_CURRENT_BINARY_DIR}/${cmake_conf_version_file}
-    DESTINATION ${CMAKE_CONFIG_INSTALL_DIR} COMPONENT cmake)
-
-  # Create *-targets.cmake file for build directory
-  # TODO: keep this instruction until we depend on CMake 3
-  #       then change the first line from TARGETS ...
-  #       to EXPORT ... to match the format used in install(EXPORT
-  export(TARGETS ${PROJECT_LIBRARY_TARGET_NAME}
-         FILE  ${CMAKE_BINARY_DIR}/${cmake_targets_file})
-
-  # Install *-targets.cmake file
-  install(EXPORT ${PROJECT_EXPORT_NAME}
-          DESTINATION ${CMAKE_CONFIG_INSTALL_DIR}
-          FILE ${cmake_targets_file})
-
-
-  ########################################
-  # If present, load platform-specific build hooks.  This system is used,
-  # for example, by the Ubuntu overlay, to
-  # arrange for installation of Ubuntu-specific application-launching
-  # configuration.
-  if (EXISTS ${PROJECT_SOURCE_DIR}/cmake/packager-hooks/CMakeLists.txt)
-    message(STATUS "Loading packager build hooks from cmake/packager-hooks")
-    add_subdirectory(cmake/packager-hooks)
-  endif()
-
-  message(STATUS "Configuration successful.")
-endif(build_errors)
->>>>>>> 9ebaacdb
+ign_create_packages()