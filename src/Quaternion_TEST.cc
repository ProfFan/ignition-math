--- conflicted
+++ resolved
@@ -73,19 +73,11 @@
 /////////////////////////////////////////////////
 TEST(QuaternionTest, ConstructAxisAngle)
 {
-<<<<<<< HEAD
-  math::Quaterniond q1(math::Vector3d(0, 0, 1), M_PI);
+  math::Quaterniond q1(math::Vector3d(0, 0, 1), IGN_PI);
   EXPECT_TRUE(math::equal(q1.X(), 0.0));
   EXPECT_TRUE(math::equal(q1.Y(), 0.0));
   EXPECT_TRUE(math::equal(q1.Z(), 1.0));
   EXPECT_TRUE(math::equal(q1.W(), 0.0));
-=======
-  math::Quaterniond q1(math::Vector3d(0, 0, 1), IGN_PI);
-  EXPECT_TRUE(math::equal(q1.x(), 0.0));
-  EXPECT_TRUE(math::equal(q1.y(), 0.0));
-  EXPECT_TRUE(math::equal(q1.z(), 1.0));
-  EXPECT_TRUE(math::equal(q1.w(), 0.0));
->>>>>>> e6da670c
 
   math::Quaterniond q(q1);
   EXPECT_TRUE(q == q1);
@@ -127,17 +119,10 @@
   q.Invert();
   EXPECT_TRUE(q == math::Quaterniond(0.110616, 0.698401, -0.110616, -0.698401));
 
-<<<<<<< HEAD
-  q.Axis(0, 1, 0, M_PI);
+  q.Axis(0, 1, 0, IGN_PI);
   EXPECT_TRUE(q == math::Quaterniond(6.12303e-17, 0, 1, 0));
 
-  q.Axis(math::Vector3d(1, 0, 0), M_PI);
-=======
-  q.SetFromAxis(0, 1, 0, IGN_PI);
-  EXPECT_TRUE(q == math::Quaterniond(6.12303e-17, 0, 1, 0));
-
-  q.SetFromAxis(math::Vector3d(1, 0, 0), IGN_PI);
->>>>>>> e6da670c
+  q.Axis(math::Vector3d(1, 0, 0), IGN_PI);
   EXPECT_TRUE(q == math::Quaterniond(0, 1, 0, 0));
 
   q.Set(1, 2, 3, 4);
@@ -259,23 +244,13 @@
   {
     // now try a harder case (axis[1,2,3], rotation[0.3*pi])
     // verified with octave
-<<<<<<< HEAD
-    q.Axis(math::Vector3d(1, 2, 3), 0.3*M_PI);
+    q.Axis(math::Vector3d(1, 2, 3), 0.3*IGN_PI);
     std::cout << "[" << q.W() << ", " << q.X() << ", "
       << q.Y() << ", " << q.Z() << "]\n";
     std::cout << " x [" << q.Inverse().XAxis() << "]\n";
     std::cout << " y [" << q.Inverse().YAxis() << "]\n";
     std::cout << " z [" << q.Inverse().ZAxis() << "]\n";
     EXPECT_TRUE(q.Inverse().XAxis() ==
-=======
-    q.SetFromAxis(math::Vector3d(1, 2, 3), 0.3*IGN_PI);
-    std::cout << "[" << q.w() << ", " << q.x() << ", "
-      << q.y() << ", " << q.z() << "]\n";
-    std::cout << " x [" << q.GetInverse().GetXAxis() << "]\n";
-    std::cout << " y [" << q.GetInverse().GetYAxis() << "]\n";
-    std::cout << " z [" << q.GetInverse().GetZAxis() << "]\n";
-    EXPECT_TRUE(q.GetInverse().GetXAxis() ==
->>>>>>> e6da670c
                 math::Vector3d(0.617229, -0.589769, 0.520770));
     EXPECT_TRUE(q.Inverse().YAxis() ==
                 math::Vector3d(0.707544, 0.705561, -0.039555));
