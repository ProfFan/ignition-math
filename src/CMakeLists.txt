--- conflicted
+++ resolved
@@ -3,12 +3,8 @@
 set (sources
   Angle.cc
   Box.cc
-<<<<<<< HEAD
-  BoxPrivate.cc
   Frame.cc
   FrameGraph.cc
-=======
->>>>>>> 03b55e00
   Frustum.cc
   Helpers.cc
   IndexException.cc
