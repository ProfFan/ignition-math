
# Collect source files into the "sources" variable and unit test files into the
# "gtest_sources" variable
ign_get_libsources_and_unittests(sources gtest_sources)

# Create the library target
<<<<<<< HEAD
# Turn on C++14 support for the library
ign_create_core_library(SOURCES ${sources} CXX_STANDARD 14)
=======
ign_add_library(${PROJECT_LIBRARY_TARGET_NAME} ${sources})

set (c++standard 14)

# Turn on C++14 support for the library
ign_set_project_public_cxx_standard(${c++standard})

# Create installation instructions for the library target. This must be called
# in the same scope that the target is created.
ign_install_library()
>>>>>>> 49fc7823

# Build the unit tests
ign_build_tests(TYPE UNIT SOURCES ${gtest_sources})

# graph namespace
add_subdirectory(graph)

#################################################
# Setup swig
if (SWIG_FOUND)
  include(${SWIG_USE_FILE})
  set(CMAKE_SWIG_FLAGS "")

  include_directories(${PROJECT_SOURCE_DIR}/include)

  set(swig_files
    ruby
    Angle
    Vector2
    Vector3)
endif()

#################################################
# Create and install Ruby interfaces
# Example usage
# $ export RUBYLIB=/usr/local/lib/ruby
# $ ruby -e "require 'ignition/math'; a = Ignition::Math::Angle.new(20); puts a.Degree()"
if (RUBY_FOUND)
  include_directories(${RUBY_INCLUDE_DIRS})

  foreach (swig_file ${swig_files})
    # Assuming that each swig file has a test
    list(APPEND ruby_tests ${swig_file}_TEST)

    # Generate the list if .i files
    list(APPEND swig_i_files ${swig_file}.i)

    # Removing warning from auto-generated files.
    set_source_files_properties(${swig_file}RUBY_wrap.cxx
      PROPERTIES COMPILE_FLAGS "-w")
  endforeach()

  # Turn on c++
  set_source_files_properties(${swig_i_files} PROPERTIES CPLUSPLUS ON)

  # Create the ruby library
  SWIG_ADD_MODULE(math ruby ruby.i ${swig_i_files} ${sources})
  SWIG_LINK_LIBRARIES(math ${RUBY_LIBRARY})
  target_compile_features(math PUBLIC ${IGN_CXX_${c++standard}_FEATURES})
  install(TARGETS math DESTINATION ${IGN_LIB_INSTALL_DIR}/ruby/ignition)

  # Add the ruby tests
  foreach (test ${ruby_tests})
    add_test(NAME ${test}.rb COMMAND
      ruby -I${CMAKE_BINARY_DIR}/src ${CMAKE_SOURCE_DIR}/src/${test}.rb
   	  --gtest_output=xml:${CMAKE_BINARY_DIR}/test_results/${test}rb.xml)
  endforeach()
endif()<|MERGE_RESOLUTION|>--- conflicted
+++ resolved
@@ -4,21 +4,8 @@
 ign_get_libsources_and_unittests(sources gtest_sources)
 
 # Create the library target
-<<<<<<< HEAD
 # Turn on C++14 support for the library
 ign_create_core_library(SOURCES ${sources} CXX_STANDARD 14)
-=======
-ign_add_library(${PROJECT_LIBRARY_TARGET_NAME} ${sources})
-
-set (c++standard 14)
-
-# Turn on C++14 support for the library
-ign_set_project_public_cxx_standard(${c++standard})
-
-# Create installation instructions for the library target. This must be called
-# in the same scope that the target is created.
-ign_install_library()
->>>>>>> 49fc7823
 
 # Build the unit tests
 ign_build_tests(TYPE UNIT SOURCES ${gtest_sources})
